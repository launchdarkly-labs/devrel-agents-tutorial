from typing import TypedDict, List, Annotated
from langgraph.graph import StateGraph, add_messages
from langchain_core.messages import AIMessage, BaseMessage, SystemMessage
from langchain.chat_models import init_chat_model
from config_manager import FixedConfigManager as ConfigManager
from pydantic import BaseModel
from utils.logger import log_student

class PIIDetectionResponse(BaseModel):
    """Structured response for PII detection results"""
    detected: bool
    types: List[str] 
    redacted: str

class AgentState(TypedDict):
    """
    LangGraph State for Security Agent Workflow

    This agent implements a simple linear workflow: call_model → format_response
    The key pattern is using structured output (Pydantic) for reliable PII detection.

    PII DETECTION SCHEMA FIELDS (returned to supervisor):
    - detected: boolean indicating if any PII was found
    - types: list of PII types found ["email", "phone", "ssn", etc.]
    - redacted: sanitized version of user input with PII replaced
    """

    # === CORE MESSAGE FLOW ===
    messages: Annotated[List[BaseMessage], add_messages]  # LangGraph message history
    user_input: str  # Raw user input (may contain PII)
    response: str  # Security agent's analysis response

    # === LAUNCHDARKLY TARGETING ===
    user_id: str  # For LaunchDarkly configuration targeting
    user_context: dict  # For LaunchDarkly configuration targeting

    # === TOOL EXECUTION (unused by security agent) ===
    tool_calls: List[str]  # Tool names (security agent doesn't use tools)
    tool_details: List[dict]  # Tool details (security agent doesn't use tools)

    # === PII DETECTION RESULTS ===
    # These fields match the PIIDetectionResponse Pydantic model
    detected: bool  # True if PII found in user input
    types: List[str]  # Types of PII detected: ["email", "phone", "ssn"]
    redacted: str  # User input with PII replaced by placeholders

def create_security_agent(agent_config, config_manager: ConfigManager):
    """
    Create Security Agent with Structured PII Detection

    LANGGRAPH WORKFLOW: call_model → format_final_response

    KEY PATTERNS DEMONSTRATED:
    - Structured output using Pydantic models for reliable parsing
    - Dynamic configuration fetching from LaunchDarkly
    - Simple linear workflow (no conditional routing needed)
    - State management for PII detection results

    SECURITY APPROACH:
    - Uses native LLM PII detection capabilities
    - Returns structured results (detected, types, redacted)
    - No external tools required for PII detection
    """
    
    # Clear cache to ensure latest config
    config_manager.clear_cache()
    
    # NOTE: Model will be created at runtime with fresh LaunchDarkly config
    
    
    # NOTE: Instructions are fetched on each call using LaunchDarkly pattern

    async def call_model(state: AgentState):
        """
        LANGGRAPH NODE: PII Detection with Structured Output

        PURPOSE: Detect and redact PII using native LLM capabilities

        WORKFLOW:
        1. Fetch latest LaunchDarkly configuration
        2. Create LLM with structured output (Pydantic model)
        3. Analyze user input for PII
        4. Return structured results: detected, types, redacted

        LANGGRAPH PATTERNS:
        - Node function receives and returns state dict
        - Uses structured output for guaranteed parsing reliability
        - Dynamic configuration fetching within node function
        - Error handling with safe fallbacks
        """
        try:
            messages = state["messages"]

            # Fetch config dynamically for each call
            # Get latest config from LaunchDarkly
            user_context = state.get("user_context", {})
            user_id = state.get("user_id", "security_user")

            agent_config = await config_manager.get_config(
                user_id=user_id,
                config_key="security-agent",
                user_context=user_context
            )

            if not agent_config.enabled:
                # Return safe default if config is disabled
                return {
                    "messages": [AIMessage(content="PII Analysis: detected=false, types=[]")],
                    "detected": False,
                    "types": [],
                    "redacted": state["messages"][0].content if state["messages"] else "",
                    "response": "Security check disabled"
                }

            # Create model with structured output and up-to-date instructions
<<<<<<< HEAD
            from agents.ld_agent_helpers import map_provider_to_langchain, create_bedrock_chat_model
            from utils.bedrock_helpers import normalize_bedrock_provider
            import os

            # Normalize provider name to handle bedrock:anthropic format
            normalized_provider = normalize_bedrock_provider(agent_config.provider.name)
            langchain_provider = map_provider_to_langchain(normalized_provider)

            # Check if we need to use Bedrock routing
            if langchain_provider == 'bedrock':
                # Get AUTH_METHOD to determine routing
                auth_method = os.getenv('AUTH_METHOD', 'api-key').lower()

                if auth_method == 'sso':
                    # Use Bedrock with SSO authentication
                    if not hasattr(config_manager, 'boto3_session') or not config_manager.boto3_session:
                        raise ValueError("Bedrock authentication requires AWS SSO session. Run: aws sso login")

                    # Use model ID directly from LaunchDarkly AI Config (FR-006 compliance)
                    bedrock_model_id = agent_config.model.name

                    # 🚨 DEBUG: Log what we received from LaunchDarkly
                    log_student("DEBUG SECURITY: LaunchDarkly AI Config details:")
                    log_student(f"  - Provider: {agent_config.provider.name}")
                    log_student(f"  - Model ID: {bedrock_model_id}")
                    log_student(f"  - Region: {config_manager.aws_region}")

                    # Create Bedrock model using our factory
                    base_model = create_bedrock_chat_model(
                        model_id=bedrock_model_id,
                        session=config_manager.boto3_session,
                        region=config_manager.aws_region,
                        temperature=0.0
                    )
                    log_student(f"SECURITY ROUTING: Using Bedrock SSO with direct model ID: {bedrock_model_id}")
                else:
                    # Fall back to direct API access for backward compatibility
                    # Route 'anthropic' through 'anthropic' provider directly when using api-key auth
                    fallback_provider = 'anthropic' if agent_config.provider.name.lower() == 'anthropic' else langchain_provider
                    base_model = init_chat_model(
                        model=agent_config.model.name,
                        model_provider=fallback_provider,
                        temperature=0.0
                    )
                    log_student(f"SECURITY ROUTING: Using direct API for {agent_config.model.name} via {fallback_provider}")
            else:
                # Use standard LangChain initialization for non-Bedrock providers
                base_model = init_chat_model(
                    model=agent_config.model.name,
                    model_provider=langchain_provider,
                    temperature=0.0
                )
                log_student(f"SECURITY ROUTING: Using {langchain_provider} for {agent_config.model.name}")
=======
            from config_manager import map_provider_to_langchain
            # Prefer OpenAI in CI safe mode when Anthropic is unavailable, but keep defaults otherwise
            import os
            def _select_provider_and_model(default_provider: str, default_model: str) -> tuple[str, str]:
                ci = os.getenv("CI_SAFE_MODE", "").lower() in {"1", "true", "yes"}
                anthropic_key = os.getenv("ANTHROPIC_API_KEY")
                openai_key = os.getenv("OPENAI_API_KEY")
                if ci and (not anthropic_key) and openai_key:
                    return ("openai", "gpt-4o-mini")
                return (default_provider, default_model)

            selected_provider, selected_model = _select_provider_and_model(
                agent_config.provider.name,
                agent_config.model.name
            )
            langchain_provider = map_provider_to_langchain(selected_provider)

            base_model = init_chat_model(
                model=selected_model,
                model_provider=langchain_provider,
                temperature=0.0
            )
>>>>>>> 4b1afcd9

            # Use structured output for guaranteed PII format
            # include_raw=True preserves usage metadata for cost tracking
            structured_model = base_model.with_structured_output(PIIDetectionResponse, include_raw=True)

            # Create system message with current instructions from LaunchDarkly
            system_message = SystemMessage(content=agent_config.instructions)
            full_messages = [system_message] + messages

            # Apply rate limiting before LLM call
            from agents.ld_agent_helpers import _rate_limit_llm_call
            _rate_limit_llm_call()

            # Call model with structured output
            if hasattr(structured_model, "ainvoke"):
                response = await structured_model.ainvoke(full_messages)
            else:
                response = structured_model.invoke(full_messages)
            
            # Extract parsed result from response
            pii_result = response["parsed"] if isinstance(response, dict) else response
            
            # Extract and track token usage from raw response
            if isinstance(response, dict) and "raw" in response and hasattr(response["raw"], "usage_metadata"):
                usage_data = response["raw"].usage_metadata
                if usage_data:
                    from ldai.tracker import TokenUsage
                    token_usage = TokenUsage(
                        input=usage_data.get("input_tokens", 0),
                        output=usage_data.get("output_tokens", 0),
                        total=usage_data.get("total_tokens", 0)
                    )
                    agent_config.tracker.track_tokens(token_usage)
                    log_student(f"SECURITY PII DETECTION TOKENS: {token_usage.total} tokens ({token_usage.input} in, {token_usage.output} out)")

                    # Track cost metric with AI Config metadata for experiment attribution
                    from utils.cost_calculator import calculate_cost
                    cost = calculate_cost(agent_config.model.name, token_usage.input, token_usage.output)
                    if cost > 0:
                        # Use centralized context builder to ensure exact match with AI Config evaluation
                        user_id = state.get("user_id", "security_user")
                        user_context_data = state.get("user_context", {})
                        ld_context = config_manager.build_context(user_id, user_context_data)

                        # Track cost with metadata for experiment attribution
                        config_manager.track_cost_metric(agent_config, ld_context, cost, "security-agent")
                        log_student(f"COST TRACKING: ${cost:.6f} for {agent_config.model.name}")

            # Track success metric
            agent_config.tracker.track_success()

            # Extract structured results
            detected = pii_result.detected
            types = pii_result.types
            redacted_text = pii_result.redacted

            # Store structured results in state and create AI message for conversation flow
            response_message = AIMessage(content=f"PII Analysis: detected={detected}, types={types}")

            return {
                "messages": [response_message],
                "detected": detected,
                "types": types,
                "redacted": redacted_text,
                "response": f"PII Analysis: detected={detected}, types={types}"
            }
            
        except Exception:
            
            # Track error with LDAI metrics
            try:
                if 'agent_config' in locals() and agent_config and hasattr(agent_config, 'tracker'):
                    agent_config.tracker.track_error()
            except Exception:
                pass
            
            error_response = AIMessage(content="Security processing encountered an error.")
            return {
                "messages": [error_response],
                "detected": False,
                "types": [],
                "redacted": state.get("user_input", "")
            }
    
    
    def format_final_response(state: AgentState):
        """Format the final security agent response"""
        messages = state["messages"]
        
        # Get final response from last AI message
        final_message = None
        for message in reversed(messages):
            if isinstance(message, AIMessage) and message.content:
                final_message = message
                break
        
        if final_message:
            final_response = final_message.content
        else:
            final_response = "Security processing completed."
        
        # Get PII results from state (set directly by call_model with structured output)
        pii_detected = state.get("detected", False)
        pii_types = state.get("types", [])
        redacted_text = state.get("redacted", state.get("user_input", ""))
        
        if pii_detected:
            pii_summary = f"Found {', '.join(pii_types)}" if pii_types else "Sensitive data detected"
            log_student(f"SECURITY: {pii_summary} → Sanitized")
        else:
            log_student("SECURITY: Clean - No PII detected")
        
        return {
            "user_input": state["user_input"],
            "response": final_response,
            "tool_calls": [],
            "tool_details": [],
            "messages": messages,
            # Return the exact PII schema fields for supervisor and UI
            "detected": pii_detected,
            "types": pii_types, 
            "redacted": redacted_text
        }
    
    # =============================================
    # LANGGRAPH WORKFLOW CONSTRUCTION
    # =============================================

    # Build simple linear workflow: call_model → format_final_response
    workflow = StateGraph(AgentState)

    # === ADD NODES ===
    workflow.add_node("call_model", call_model)              # PII detection with structured output
    workflow.add_node("format", format_final_response)       # Format results for supervisor

    # === LINEAR WORKFLOW ===
    workflow.set_entry_point("call_model")                   # Start with PII detection
    workflow.add_edge("call_model", "format")                # Always go to formatting
    workflow.set_finish_point("format")                      # End with formatted results

    # Note: No conditional routing needed - security agent has simple linear flow
    
    return workflow.compile()<|MERGE_RESOLUTION|>--- conflicted
+++ resolved
@@ -113,13 +113,26 @@
                 }
 
             # Create model with structured output and up-to-date instructions
-<<<<<<< HEAD
             from agents.ld_agent_helpers import map_provider_to_langchain, create_bedrock_chat_model
             from utils.bedrock_helpers import normalize_bedrock_provider
             import os
 
+            # CI_SAFE_MODE: Prefer OpenAI when Anthropic unavailable
+            def _select_provider_and_model(default_provider: str, default_model: str) -> tuple[str, str]:
+                ci = os.getenv("CI_SAFE_MODE", "").lower() in {"1", "true", "yes"}
+                anthropic_key = os.getenv("ANTHROPIC_API_KEY")
+                openai_key = os.getenv("OPENAI_API_KEY")
+                if ci and (not anthropic_key) and openai_key:
+                    return ("openai", "gpt-4o-mini")
+                return (default_provider, default_model)
+
+            selected_provider, selected_model = _select_provider_and_model(
+                agent_config.provider.name,
+                agent_config.model.name
+            )
+
             # Normalize provider name to handle bedrock:anthropic format
-            normalized_provider = normalize_bedrock_provider(agent_config.provider.name)
+            normalized_provider = normalize_bedrock_provider(selected_provider)
             langchain_provider = map_provider_to_langchain(normalized_provider)
 
             # Check if we need to use Bedrock routing
@@ -133,7 +146,7 @@
                         raise ValueError("Bedrock authentication requires AWS SSO session. Run: aws sso login")
 
                     # Use model ID directly from LaunchDarkly AI Config (FR-006 compliance)
-                    bedrock_model_id = agent_config.model.name
+                    bedrock_model_id = selected_model
 
                     # 🚨 DEBUG: Log what we received from LaunchDarkly
                     log_student("DEBUG SECURITY: LaunchDarkly AI Config details:")
@@ -152,45 +165,21 @@
                 else:
                     # Fall back to direct API access for backward compatibility
                     # Route 'anthropic' through 'anthropic' provider directly when using api-key auth
-                    fallback_provider = 'anthropic' if agent_config.provider.name.lower() == 'anthropic' else langchain_provider
+                    fallback_provider = 'anthropic' if selected_provider.lower() == 'anthropic' else langchain_provider
                     base_model = init_chat_model(
-                        model=agent_config.model.name,
+                        model=selected_model,
                         model_provider=fallback_provider,
                         temperature=0.0
                     )
-                    log_student(f"SECURITY ROUTING: Using direct API for {agent_config.model.name} via {fallback_provider}")
+                    log_student(f"SECURITY ROUTING: Using direct API for {selected_model} via {fallback_provider}")
             else:
                 # Use standard LangChain initialization for non-Bedrock providers
                 base_model = init_chat_model(
-                    model=agent_config.model.name,
+                    model=selected_model,
                     model_provider=langchain_provider,
                     temperature=0.0
                 )
-                log_student(f"SECURITY ROUTING: Using {langchain_provider} for {agent_config.model.name}")
-=======
-            from config_manager import map_provider_to_langchain
-            # Prefer OpenAI in CI safe mode when Anthropic is unavailable, but keep defaults otherwise
-            import os
-            def _select_provider_and_model(default_provider: str, default_model: str) -> tuple[str, str]:
-                ci = os.getenv("CI_SAFE_MODE", "").lower() in {"1", "true", "yes"}
-                anthropic_key = os.getenv("ANTHROPIC_API_KEY")
-                openai_key = os.getenv("OPENAI_API_KEY")
-                if ci and (not anthropic_key) and openai_key:
-                    return ("openai", "gpt-4o-mini")
-                return (default_provider, default_model)
-
-            selected_provider, selected_model = _select_provider_and_model(
-                agent_config.provider.name,
-                agent_config.model.name
-            )
-            langchain_provider = map_provider_to_langchain(selected_provider)
-
-            base_model = init_chat_model(
-                model=selected_model,
-                model_provider=langchain_provider,
-                temperature=0.0
-            )
->>>>>>> 4b1afcd9
+                log_student(f"SECURITY ROUTING: Using {langchain_provider} for {selected_model}")
 
             # Use structured output for guaranteed PII format
             # include_raw=True preserves usage metadata for cost tracking
