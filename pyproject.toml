--- conflicted
+++ resolved
@@ -45,14 +45,11 @@
 dev = [
     "pytest>=8.4.1",
     "pytest-asyncio>=1.1.0",
-<<<<<<< HEAD
     "ruff>=0.14.1",
 ]
-=======
-    # AI Config Testing Framework
-    "ld-aic-cicd @ file:///Users/ld_scarlett/Documents/Github/ld-aic-cicd",
-]
+
+# Note: ld-aic-cicd is installed separately in CI via GitHub
+# See .github/workflows/ai-config-validation.yml for installation
 
 [tool.setuptools]
-packages = ["api", "agents"]
->>>>>>> 4b1afcd9
+packages = ["api", "agents"]